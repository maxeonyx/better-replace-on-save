--- conflicted
+++ resolved
@@ -42,14 +42,7 @@
 }
 
 class ReplaceOnSaveCodeActionProvider implements vscode.CodeActionProvider {
-<<<<<<< HEAD
-	provideCodeActions(): vscode.CodeAction[] {
 
-		const codeActionKind = vscode.CodeActionKind.Source.append('applyReplacements');
-		const mainAction = new vscode.CodeAction(
-			'Apply all configured replacements',
-			codeActionKind
-=======
 	provideCodeActions(
 		document: vscode.TextDocument,
 		range: vscode.Range | vscode.Selection,
@@ -57,45 +50,48 @@
 		token: vscode.CancellationToken,
 	): vscode.CodeAction[] {
 		const codeActionKind = vscode.CodeActionKind.Source.append('applyReplacements');
+    if (!context.only?.intersects(codeActionKind)) {
+			return [];
+		}
 		const action = new vscode.CodeAction(
-			'Apply configured replacements',
+			'Apply all configured replacements',
 			codeActionKind,
->>>>>>> 31bad751
+
 		);
 		mainAction.command = {
 			command: 'better-replace-on-save.applyReplacements',
 			title: 'Apply configured replacements'
 		};
-<<<<<<< HEAD
+    let actions;
+    if (context.only && context.only.contains(codeActionKind)) {
+			actions = [mainAction];
+		} else {
+			actions = [];
+		}
 
 		const config = vscode.workspace.getConfiguration('betterReplaceOnSave');
 		const replacements: ReplacementConfig[] = config.get('replacements') || [];
 
 		const subActions = replacements.flatMap((replacement) => {
 			if (replacement.id !== undefined && typeof replacement.id === 'string') {
+        const subActionKind = codeActionKind.append(replacement.id);
 				const subAction = new vscode.CodeAction(
 					'Apply all configured replacements',
-					codeActionKind.append(replacement.id)
+					subActionKind,
 				);
 				subAction.command = {
 					command: 'better-replace-on-save.applySpecificReplacement',
 					title: 'Apply specific replacement',
 					arguments: [replacement.id], // TODO: untested
 				};
-				return [subAction]
-			} else {
-				return [];
+        if (context.only && context.only.contains(subActionKind)) {
+          return [subAction];
+        }
 			}
+      return [];
 		});
-
-		return [mainAction, ...subActions];
-=======
-		if (context.only?.contains(codeActionKind)) {
-			return [action];
-		} else {
-			return [];
-		}
->>>>>>> 31bad751
+      
+		return [...actions, ...subActions];
 	}
 }
 
