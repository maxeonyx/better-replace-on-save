--- conflicted
+++ resolved
@@ -137,15 +137,13 @@
 
 Support for specific replacement code actions, and "Apply specific replacement" command.
 
-<<<<<<< HEAD
-### 0.2.1
-
-- Added extension icon
-=======
 ### 0.3.0
 
 Support for external replacement files via `betterReplaceOnSave.replacementsFiles` configuration option.
->>>>>>> e9706135
+
+### 0.3.1
+
+Added extension icon
 
 ---
 
