# Change Log

## 0.1.0

Initial release:

- "Apply Replacements" command
- "source.applyReplacements" code action
- Configuration by language.

## 0.1.1

Version bump to test publish on CI/CD

## 0.1.2

Fix codeAction name: `source.better-replace-on-save` --> `source.applyReplacements`

<<<<<<< HEAD
## 0.2.0

Support for "Apply specific replacement":

- Each replacement with `"id": "subActionID"` will get an associated `source.applyReplacements.subActionID` code action subtype. This can be used eg. in the `editor.codeActionsOnSave` setting.
- There is a new command available in the command pallete: "Apply Specific Replacement"
=======
## 0.1.3

Fix warnings about requested code actions.

## 0.1.4

Fix extension not activating on startup.
>>>>>>> 5846779b
<|MERGE_RESOLUTION|>--- conflicted
+++ resolved
@@ -16,14 +16,6 @@
 
 Fix codeAction name: `source.better-replace-on-save` --> `source.applyReplacements`
 
-<<<<<<< HEAD
-## 0.2.0
-
-Support for "Apply specific replacement":
-
-- Each replacement with `"id": "subActionID"` will get an associated `source.applyReplacements.subActionID` code action subtype. This can be used eg. in the `editor.codeActionsOnSave` setting.
-- There is a new command available in the command pallete: "Apply Specific Replacement"
-=======
 ## 0.1.3
 
 Fix warnings about requested code actions.
@@ -31,4 +23,10 @@
 ## 0.1.4
 
 Fix extension not activating on startup.
->>>>>>> 5846779b
+
+## 0.2.0
+
+Support for "Apply specific replacement":
+
+- Each replacement with `"id": "subActionID"` will get an associated `source.applyReplacements.subActionID` code action subtype. This can be used eg. in the `editor.codeActionsOnSave` setting.
+- There is a new command available in the command pallete: "Apply Specific Replacement"